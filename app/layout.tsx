--- conflicted
+++ resolved
@@ -117,8 +117,6 @@
       </body>
     </html>
   );
-<<<<<<< HEAD
 }
-=======
-}
->>>>>>> 223bed09
+
+export const runtime = 'edge';